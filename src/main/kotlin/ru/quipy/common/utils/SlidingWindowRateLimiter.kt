--- conflicted
+++ resolved
@@ -21,18 +21,9 @@
 
     private val sum = AtomicLong(0)
     private val queue = PriorityBlockingQueue<Measure>(10_000)
+    private val mutex = ReentrantLock()
 
     override fun tick(): Boolean {
-<<<<<<< HEAD
-        if (sum.get() > rate) {
-            return false
-        } else {
-            if (sum.get() <= rate) {
-                queue.add(Measure(1, System.currentTimeMillis()))
-                sum.incrementAndGet()
-                return true
-            } else return false
-=======
         while (true) {
             val curSum = sum.get()
             if (curSum >= rate) return false
@@ -40,7 +31,6 @@
                 queue.add(Measure(1, System.currentTimeMillis()))
                 return true
             }
->>>>>>> 11232149
         }
     }
 
